--- conflicted
+++ resolved
@@ -340,13 +340,8 @@
     private void toggleBrightness(Context context) {
         try {
             IPowerManager pm = IPowerManager.Stub.asInterface(
-<<<<<<< HEAD
-                    ServiceManager.getService(Context.POWER_SERVICE));
-
-=======
             		ServiceManager.getService(Context.POWER_SERVICE));
             
->>>>>>> 7fa5562e
             if (pm != null) {
                 ContentResolver cr = context.getContentResolver();
                 int brightness = Settings.System.getInt(cr,
